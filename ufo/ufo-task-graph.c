/*
 * Copyright (C) 2011-2013 Karlsruhe Institute of Technology
 *
 * This file is part of Ufo.
 *
 * This library is free software: you can redistribute it and/or
 * modify it under the terms of the GNU Lesser General Public
 * License as published by the Free Software Foundation, either
 * version 3 of the License, or (at your option) any later version.
 *
 * This library is distributed in the hope that it will be useful,
 * but WITHOUT ANY WARRANTY; without even the implied warranty of
 * MERCHANTABILITY or FITNESS FOR A PARTICULAR PURPOSE.  See the GNU
 * Lesser General Public License for more details.
 *
 * You should have received a copy of the GNU Lesser General Public
 * License along with this library.  If not, see <http://www.gnu.org/licenses/>.
 */

#include <string.h>
#include <json-glib/json-glib.h>
#include <ufo/ufo-task-graph.h>
#include <ufo/ufo-task-node.h>
#include <ufo/ufo-remote-node.h>
#include <ufo/ufo-cpu-task-iface.h>
#include <ufo/ufo-gpu-task-iface.h>
#include <ufo/ufo-input-task.h>
#include <ufo/ufo-dummy-task.h>
#include <ufo/ufo-remote-task.h>

/**
 * SECTION:ufo-task-graph
 * @Short_description: Hold and manage #UfoTaskNode elements.
 * @Title: UfoTaskGraph
 */

G_DEFINE_TYPE (UfoTaskGraph, ufo_task_graph, UFO_TYPE_GRAPH)

#define UFO_TASK_GRAPH_GET_PRIVATE(obj) (G_TYPE_INSTANCE_GET_PRIVATE((obj), UFO_TYPE_TASK_GRAPH, UfoTaskGraphPrivate))

struct _UfoTaskGraphPrivate {
    UfoPluginManager *manager;
    GHashTable *prop_sets;
    GHashTable *json_nodes;
    GList *remote_tasks;
    guint index;
    guint total;
};

typedef enum {
    JSON_FILE,
    JSON_DATA
} JsonLocation;

static void add_nodes_from_json     (UfoTaskGraph *, JsonNode *, GError **);
static void handle_json_prop_set    (JsonObject *, const gchar *, JsonNode *, gpointer user);
static void handle_json_single_prop (JsonObject *, const gchar *, JsonNode *, gpointer user);
static void handle_json_task_edge   (JsonArray *, guint, JsonNode *, gpointer);
static gboolean handle_json_task_node (JsonNode *, UfoTaskGraphPrivate *priv, GError **error);
static void add_task_node_to_json_array (UfoTaskNode *, JsonArray *);
static JsonObject *json_object_from_ufo_node (UfoNode *node);
static JsonNode *get_json_representation (UfoTaskGraph *, GError **);

/*
 * ChangeLog:
 * - 1.1: Add "index" and "total" keys to the root object
 */
static const gchar *JSON_API_VERSION = "1.1";

/**
 * UfoTaskGraphError:
 * @UFO_TASK_GRAPH_ERROR_JSON_KEY: Key is not found in JSON
 *
 * Task graph errors
 */
GQuark
ufo_task_graph_error_quark (void)
{
    return g_quark_from_static_string ("ufo-task-graph-error-quark");
}

/**
 * ufo_task_graph_new:
 *
 * Create a new task graph without any nodes.
 *
 * Returns: A #UfoGraph that can be upcast to a #UfoTaskGraph.
 */
UfoGraph *
ufo_task_graph_new (void)
{
    UfoTaskGraph *graph;
    graph = UFO_TASK_GRAPH (g_object_new (UFO_TYPE_TASK_GRAPH, NULL));
    return UFO_GRAPH (graph);
}

static void
read_json (UfoTaskGraph *graph,
           UfoPluginManager *manager,
           JsonLocation location,
           const gchar *data,
           GError **error)
{
    JsonParser *json_parser;
    JsonNode *json_root;
    JsonObject *object;
    GError *tmp_error = NULL;

    json_parser = json_parser_new ();

    switch (location) {
        case JSON_FILE:
            json_parser_load_from_file (json_parser,
                                        data,
                                        &tmp_error);
            break;

        case JSON_DATA:
            json_parser_load_from_data (json_parser,
                                        data,
                                        (gssize) strlen (data),
                                        &tmp_error);
            break;
    }

    if (tmp_error != NULL) {
        g_propagate_prefixed_error (error, tmp_error, "Parsing JSON: ");
        g_object_unref (json_parser);
        return;
    }

    graph->priv->manager = manager;
    g_object_ref (manager);

    json_root = json_parser_get_root (json_parser);
    object = json_node_get_object (json_root);

    if (json_object_has_member (object, "index") &&
        json_object_has_member (object, "total")) {
        guint index = (guint) json_object_get_int_member (object, "index");
        guint total = (guint) json_object_get_int_member (object, "total");
        ufo_task_graph_set_partition (graph, index, total);
    }
    else {
        g_warning ("JSON does not define `index' and `total' keys");
    }

    add_nodes_from_json (graph, json_root, error);
    g_object_unref (json_parser);
}

/**
 * ufo_task_graph_read_from_file:
 * @graph: A #UfoTaskGraph.
 * @manager: A #UfoPluginManager used to load the filters
 * @filename: Path and filename to the JSON file
 * @error: Indicates error in case of failed file loading or parsing
 *
 * Read a JSON configuration file to fill the structure of @graph.
 */
void
ufo_task_graph_read_from_file (UfoTaskGraph *graph,
                               UfoPluginManager *manager,
                               const gchar *filename,
                               GError **error)
{
    g_return_if_fail (UFO_IS_TASK_GRAPH (graph) &&
                      UFO_IS_PLUGIN_MANAGER (manager) &&
                      (filename != NULL));

    read_json (graph, manager, JSON_FILE, filename, error);
}

/**
 * ufo_task_graph_read_from_data:
 * @graph: A #UfoTaskGraph.
 * @manager: A #UfoPluginManager used to load the filters
 * @json: %NULL-terminated string with JSON data
 * @error: Indicates error in case of failed file loading or parsing
 *
 * Read a JSON configuration file to fill the structure of @graph.
 */
void
ufo_task_graph_read_from_data (UfoTaskGraph *graph,
                               UfoPluginManager *manager,
                               const gchar *json,
                               GError **error)
{
    g_return_if_fail (UFO_IS_TASK_GRAPH (graph) &&
                      UFO_IS_PLUGIN_MANAGER (manager) &&
                      (json != NULL));

    read_json (graph, manager, JSON_DATA, json, error);
}

static JsonNode *
get_json_representation (UfoTaskGraph *graph,
                         GError **error)
{
    GList *task_nodes;
    JsonNode *root_node = json_node_new (JSON_NODE_OBJECT);
    JsonObject *root_object = json_object_new ();
    JsonArray *nodes = json_array_new ();
    JsonArray *edges = json_array_new ();

    task_nodes = ufo_graph_get_nodes (UFO_GRAPH (graph));
    g_list_foreach (task_nodes, (GFunc) add_task_node_to_json_array, nodes);

    for (GList *it = g_list_first (task_nodes); it != NULL; it = g_list_next (it)) {
        UfoNode *from;
        GList *successors;

        from = UFO_NODE (it->data);
        successors = ufo_graph_get_successors (UFO_GRAPH (graph), from);

        for (GList *jt = g_list_first (successors); jt != NULL; jt = g_list_next (jt)) {
            UfoNode *to;
            gint port;
            JsonObject *to_object;
            JsonObject *from_object;
            JsonObject *edge_object;

            to = UFO_NODE (jt->data);
            port = GPOINTER_TO_INT (ufo_graph_get_edge_label (UFO_GRAPH (graph), from, to));
            to_object  = json_object_from_ufo_node (to);
            from_object = json_object_from_ufo_node (from);
            edge_object = json_object_new ();

            json_object_set_int_member (to_object, "input", port);
            json_object_set_object_member (edge_object, "to", to_object);
            json_object_set_object_member (edge_object, "from", from_object);
            json_array_add_object_element (edges, edge_object);
        }

        g_list_free (successors);
    }

    json_object_set_string_member (root_object, "version", JSON_API_VERSION);
    json_object_set_array_member (root_object, "nodes", nodes);
    json_object_set_array_member (root_object, "edges", edges);
    json_object_set_int_member (root_object, "index", graph->priv->index);
    json_object_set_int_member (root_object, "total", graph->priv->total);

    json_node_set_object (root_node, root_object);
    g_list_free (task_nodes);

    return root_node;
}

static JsonGenerator *
task_graph_to_generator (UfoTaskGraph *graph,
                         GError **error)
{
    JsonNode *root_node;
    JsonGenerator *generator;

    root_node = get_json_representation (graph, error);

    if (error != NULL && *error != NULL)
        return NULL;

    generator = json_generator_new ();
    json_generator_set_root (generator, root_node);
    json_node_free (root_node);

    return generator;
}

/**
 * ufo_task_graph_save_to_json:
 * @graph: A #UfoTaskGraph.
 * @filename: Path and filename to the JSON file
 * @error: Indicates error in case of failed file saving
 *
 * Save a JSON configuration file with the filter structure of @graph.
 */
void
ufo_task_graph_save_to_json (UfoTaskGraph *graph,
                             const gchar *filename,
                             GError **error)
{
    JsonGenerator *generator;

    generator = task_graph_to_generator (graph, error);

    if (generator != NULL) {
        json_generator_to_file (generator, filename, error);
        g_object_unref (generator);
    }
}

gchar *
ufo_task_graph_get_json_data (UfoTaskGraph *graph,
                              GError **error)
{
    JsonGenerator *generator;
    gchar *json = NULL;

    generator = task_graph_to_generator (graph, error);

    if (generator != NULL) {
        json = json_generator_to_data (generator, NULL);
        g_object_unref (generator);
    }

    return json;
}

static gboolean
is_gpu_task (UfoNode *node, gpointer user_data)
{
    return UFO_IS_GPU_TASK (node);
}

static UfoTaskNode *
build_remote_graph (UfoTaskGraph *remote_graph,
                    GList *first,
                    GList *last)
{
    UfoTaskNode *node;
    UfoTaskNode *predecessor = NULL;

    for (GList *it = g_list_next (first); it != last; it = g_list_next (it)) {
        node = UFO_TASK_NODE (it->data);

        if (predecessor != NULL)
            ufo_task_graph_connect_nodes (remote_graph, predecessor, node);

        predecessor = node;
    }

    return node;
}

static void
create_remote_tasks (UfoTaskGraph *task_graph,
                     UfoTaskGraph *remote_graph,
                     UfoTaskNode *first,
                     UfoTaskNode *last,
                     UfoRemoteNode *remote)
{
    UfoTaskGraphPrivate *priv;
    UfoTaskNode *task;
    gchar *json;

    priv = task_graph->priv;
    json = ufo_task_graph_get_json_data (remote_graph, NULL);
    ufo_remote_node_send_json (remote, UFO_REMOTE_MODE_STREAM, json);

    task = UFO_TASK_NODE (ufo_remote_task_new ());
    priv->remote_tasks = g_list_append (priv->remote_tasks, task);
    ufo_task_node_set_proc_node (task, UFO_NODE (remote));

    ufo_task_graph_connect_nodes (task_graph, first, task);
    ufo_task_graph_connect_nodes (task_graph, task, last);

    g_free (json);
}

static void
expand_remotes (UfoTaskGraph *task_graph,
                GList *remotes,
                GList *path)
{
    UfoTaskGraph *remote_graph;
    UfoTaskNode *node;
    GList *first;
    GList *last;

    first = g_list_first (path);
    last = g_list_last (path);
    remote_graph = UFO_TASK_GRAPH (ufo_task_graph_new ());
    node = build_remote_graph (remote_graph, first, last);

    if (ufo_graph_get_num_nodes (UFO_GRAPH (remote_graph)) == 0) {
        ufo_task_graph_connect_nodes (remote_graph,
                                      UFO_TASK_NODE (ufo_dummy_task_new ()),
                                      node);
    }

    for (GList *jt = g_list_first (remotes); jt != NULL; jt = g_list_next (jt)) {
        create_remote_tasks (task_graph, remote_graph,
                             first->data, last->data, jt->data);
    }

    g_object_unref (remote_graph);
}

static gboolean
path_unvisited (GList *path,
                GList **visited)
{
    GList *head;
    GList *tail;

    head = g_list_first (path);
    tail = g_list_last (path);

    for (GList *it = g_list_first (head); it != tail; it = g_list_next (it)) {
        UfoNode *node = (UfoNode *) it->data;

        if (g_list_find (*visited, node))
            return FALSE;

        *visited = g_list_append (*visited, node);
    }

    return TRUE;
}

static GList *
remove_common_ancestry_paths (GList *paths)
{
    GList *result;
    GList *visited;

    result = NULL;
    visited = NULL;

    for (GList *it = g_list_first (paths); it != NULL; it = g_list_next (it)) {
        GList *path = (GList *) it->data;

        if (path_unvisited (it->data, &visited))
            result = g_list_append (result, path);
    }

    g_list_free (visited);
    g_list_free (paths);
    return result;
}

static GList *
find_longest_path (GList *paths)
{
    GList *longest = NULL;
    guint max_length = 0;

    for (GList *it = g_list_first (paths); it != NULL; it = g_list_next (it)) {
        guint length;
        GList *path;

        path = (GList *) it->data;
        length = g_list_length (path);

        if (length > max_length) {
            max_length = length;
            longest = path;
        }
    }

    return longest;
}

/**
 * ufo_task_graph_expand:
 * @task_graph: A #UfoTaskGraph
 * @arch_graph: A #UfoArchGraph
 * @expand_remote: %TRUE if remote nodes should be inserted
 *
 * Expands @task_graph in a way that most of the resources in @arch_graph can be
 * occupied. In the simple pipeline case, the longest possible GPU paths are
 * duplicated as much as there are GPUs in @arch_graph.
 */
void
ufo_task_graph_expand (UfoTaskGraph *task_graph,
                       UfoArchGraph *arch_graph,
                       gboolean expand_remote)
{
    GList *paths;
    GList *path;

    g_return_if_fail (UFO_IS_TASK_GRAPH (task_graph));

    paths = ufo_graph_get_paths (UFO_GRAPH (task_graph), is_gpu_task);
    g_debug ("Number of identified paths: %i", g_list_length (paths));
    paths = remove_common_ancestry_paths (paths);
    g_debug ("Number of cleaned paths: %i", g_list_length (paths));
    path = find_longest_path (paths);

    if (path != NULL) {
        guint n_gpus;

        if (expand_remote) {
            GList *remotes;
            guint n_remotes;

            remotes = ufo_arch_graph_get_remote_nodes (arch_graph);
            n_remotes = g_list_length (remotes);

            if (n_remotes > 0) {
                g_debug ("Expand for %i remote nodes", n_remotes);
                expand_remotes (task_graph, remotes, path);
            }

            g_list_free (remotes);
        }

        n_gpus = ufo_arch_graph_get_num_gpus (arch_graph);
        g_debug ("Expand for %i GPU nodes", n_gpus);

        for (guint i = 1; i < n_gpus; i++)
            ufo_graph_expand (UFO_GRAPH (task_graph), path);
    }

    g_list_foreach (paths, (GFunc) g_list_free, NULL);
    g_list_free (paths);
}

/**
 * ufo_task_graph_fuse:
 * @task_graph: A #UfoTaskGraph
 *
 * Fuses task nodes to increase data locality.
 *
 * Note: This is not implemented and a no-op right now.
 */
void
ufo_task_graph_fuse (UfoTaskGraph *task_graph)
{
}

static void
map_proc_node (UfoGraph *graph,
               UfoNode *node,
               guint proc_index,
               GList *gpu_nodes)
{
    UfoNode *proc_node;
    GList *successors;
    guint n_gpus;

    proc_node = UFO_NODE (g_list_nth_data (gpu_nodes, proc_index));

    if ((UFO_IS_GPU_TASK (node) || UFO_IS_INPUT_TASK (node)) &&
        (!ufo_task_node_get_proc_node (UFO_TASK_NODE (node)))) {

        g_debug ("Mapping GPU %i to %s-%p",
                 proc_index, G_OBJECT_TYPE_NAME (node),
                 (gpointer) node);

        ufo_task_node_set_proc_node (UFO_TASK_NODE (node), proc_node);
    }

    n_gpus = g_list_length (gpu_nodes);
    successors = ufo_graph_get_successors (graph, node);

    for (GList *it = g_list_first (successors); it != NULL; it = g_list_next (it)) {
        map_proc_node (graph, UFO_NODE (it->data), proc_index, gpu_nodes);

        if (!UFO_IS_REMOTE_TASK (UFO_NODE (it->data)))
            proc_index = (proc_index + 1) % n_gpus;
    }

    g_list_free (successors);
}


/**
 * ufo_task_graph_map:
 * @task_graph: A #UfoTaskGraph
 * @arch_graph: A #UfoArchGraph to which @task_graph's nodes are mapped onto
 *
 * Map task nodes of @task_graph to the processing nodes of @arch_graph. Not
 * doing this could break execution of @task_graph.
 */
void
ufo_task_graph_map (UfoTaskGraph *task_graph,
                    UfoArchGraph *arch_graph)
{
    GList *gpu_nodes;
    GList *roots;

    gpu_nodes = ufo_arch_graph_get_gpu_nodes (arch_graph);
    roots = ufo_graph_get_roots (UFO_GRAPH (task_graph));

    for (GList *it = g_list_first (roots); it != NULL; it = g_list_next (it))
        map_proc_node (UFO_GRAPH (task_graph), UFO_NODE (it->data), 0, gpu_nodes);

    g_list_free (roots);
    g_list_free (gpu_nodes);
}

/**
 * ufo_task_graph_connect_nodes:
 * @graph: A #UfoTaskGraph
 * @n1: A source node
 * @n2: A destination node
 *
 * Connect @n1 with @n2 using @n2's default input port. To specify any other
 * port, use ufo_task_graph_connect_nodes_full().
 */
void
ufo_task_graph_connect_nodes (UfoTaskGraph *graph,
                              UfoTaskNode *n1,
                              UfoTaskNode *n2)
{
    ufo_task_graph_connect_nodes_full (graph, n1, n2, 0);
}

/**
 * ufo_task_graph_connect_nodes_full:
 * @graph: A #UfoTaskGraph
 * @n1: A source node
 * @n2: A destination node
 * @input: Input port of @n2
 *
 * Connect @n1 with @n2 using @n2's @input port.
 */
void
ufo_task_graph_connect_nodes_full (UfoTaskGraph *graph,
                                   UfoTaskNode *n1,
                                   UfoTaskNode *n2,
                                   guint input)
{
    ufo_graph_connect_nodes (UFO_GRAPH (graph), UFO_NODE (n1), UFO_NODE (n2), GINT_TO_POINTER (input));
}

void
ufo_task_graph_set_partition (UfoTaskGraph *graph,
                              guint index,
                              guint total)
{
    g_return_if_fail (UFO_IS_TASK_GRAPH (graph));
    g_assert (index < total);
    graph->priv->index = index;
    graph->priv->total = total;
}

void
ufo_task_graph_get_partition (UfoTaskGraph *graph,
                              guint *index,
                              guint *total)
{
    g_return_if_fail (UFO_IS_TASK_GRAPH (graph));
    *index = graph->priv->index;
    *total = graph->priv->total;
}

static void
add_nodes_from_json (UfoTaskGraph *graph,
                     JsonNode *root,
                     GError **error)
{
    JsonObject *root_object = json_node_get_object (root);

    if (json_object_has_member (root_object, "prop-sets")) {
        JsonObject *sets = json_object_get_object_member (root_object, "prop-sets");
        json_object_foreach_member (sets, handle_json_prop_set, graph->priv);
    }

    if (json_object_has_member (root_object, "nodes")) {
        JsonArray *nodes = json_object_get_array_member (root_object, "nodes");
        GList *elements = json_array_get_elements (nodes);

        for (GList *it = g_list_first (elements); it != NULL; it = g_list_next (it)) {
            if (!handle_json_task_node (it->data, graph->priv, error)) {
                g_list_free (elements);
                return;
            }
        }

        g_list_free (elements);

        /*
         * We only check edges if we have nodes, anything else doesn't make much
         * sense.
         */
        if (json_object_has_member (root_object, "edges")) {
            JsonArray *edges = json_object_get_array_member (root_object, "edges");
            json_array_foreach_element (edges, handle_json_task_edge, graph);
        }
    }
}

static gboolean
handle_json_task_node (JsonNode *element,
                       UfoTaskGraphPrivate *priv,
                       GError **error)
{
    UfoTaskNode *plugin;
    JsonObject *object;
    GError *tmp_error = NULL;
    const gchar *name;
    const gchar *plugin_name;

    object = json_node_get_object (element);

    if (!json_object_has_member (object, "plugin") ||
        !json_object_has_member (object, "name")) {
        g_set_error (error, UFO_TASK_GRAPH_ERROR, UFO_TASK_GRAPH_ERROR_JSON_KEY,
                     "Node does not have `plugin' or `name' key");
        return FALSE;
    }

    plugin_name = json_object_get_string_member (object, "plugin");
    plugin = ufo_plugin_manager_get_task (priv->manager, plugin_name, &tmp_error);
<<<<<<< HEAD
    ufo_task_node_set_plugin_name (plugin, plugin_name);
=======
>>>>>>> 8af5b5a2

    if (tmp_error != NULL) {
        g_propagate_error (error, tmp_error);
        return FALSE;
    }

    name = json_object_get_string_member (object, "name");

    if (g_hash_table_lookup (priv->json_nodes, name) != NULL)
        g_error ("Duplicate name `%s' found", name);

    g_hash_table_insert (priv->json_nodes, g_strdup (name), plugin);

    if (json_object_has_member (object, "properties")) {
        JsonObject *prop_object = json_object_get_object_member (object, "properties");
        json_object_foreach_member (prop_object, handle_json_single_prop, plugin);
    }

    if (json_object_has_member (object, "prop-refs")) {
        JsonArray *prop_refs;

        prop_refs = json_object_get_array_member (object, "prop-refs");

        for (guint i = 0; i < json_array_get_length (prop_refs); i++) {
            const gchar *ref_name = json_array_get_string_element (prop_refs, i);
            JsonObject *prop_set = g_hash_table_lookup (priv->prop_sets, ref_name);

            if (prop_set == NULL) {
                g_warning ("No property set `%s' found in `prop-sets'", ref_name);
            }
            else {
                json_object_foreach_member (prop_set,
                                            handle_json_single_prop,
                                            plugin);
            }
        }
    }

    return TRUE;
}

static void
handle_json_task_edge (JsonArray *array,
                       guint index,
                       JsonNode *element,
                       gpointer user)
{
    UfoTaskGraph *graph = user;
    UfoTaskGraphPrivate *priv = graph->priv;
    JsonObject *edge;
    UfoTaskNode *from_node, *to_node;
    JsonObject *from_object, *to_object;
    guint to_port;
    const gchar *from_name;
    const gchar *to_name;
    GError *error = NULL;

    edge = json_node_get_object (element);

    if (!json_object_has_member (edge, "from") ||
        !json_object_has_member (edge, "to")) {
        g_error ("Edge does not have `from' or `to' key");
        return;
    }

    /* Get from details */
    from_object = json_object_get_object_member (edge, "from");

    if (!json_object_has_member (from_object, "name")) {
        g_error ("From node does not have `name' key");
        return;
    }

    from_name = json_object_get_string_member (from_object, "name");

    /* Get to details */
    to_object = json_object_get_object_member (edge, "to");

    if (!json_object_has_member (to_object, "name")) {
        g_error ("To node does not have `name' key");
        return;
    }

    to_name = json_object_get_string_member (to_object, "name");
    to_port = 0;

    if (json_object_has_member (to_object, "input"))
        to_port = (guint) json_object_get_int_member (to_object, "input");

    /* Get actual filters and connect them */
    from_node = g_hash_table_lookup (priv->json_nodes, from_name);
    to_node = g_hash_table_lookup (priv->json_nodes, to_name);

    if (from_node == NULL)
        g_error ("No filter `%s' defined", from_name);

    if (to_node == NULL)
        g_error ("No filter `%s' defined", to_name);

    ufo_task_graph_connect_nodes_full (graph, from_node, to_node, to_port);

    if (error != NULL)
        g_warning ("%s", error->message);
}

static void
handle_json_prop_set (JsonObject *object,
                      const gchar *name,
                      JsonNode *node,
                      gpointer user)
{
    UfoTaskGraphPrivate *priv;
    JsonObject *properties;

    priv = (UfoTaskGraphPrivate *) user;
    properties = json_object_get_object_member (object, name);
    json_object_ref (properties);
    g_hash_table_insert (priv->prop_sets, g_strdup (name), properties);
}

static void
handle_json_single_prop (JsonObject *object,
                         const gchar *name,
                         JsonNode *node,
                         gpointer user)
{
    GValue val = {0,};
    if (!JSON_NODE_HOLDS_NULL (node)) {
        json_node_get_value (node, &val);
        g_object_set_property (G_OBJECT(user), name, &val);
    }
}

static void
add_task_node_to_json_array (UfoTaskNode *node, JsonArray *array)
{
    JsonObject *node_object;
    JsonNode *prop_node;

    node_object = json_object_new ();
    const gchar *plugin_name = ufo_task_node_get_plugin_name (node);
    g_assert (plugin_name != NULL);
    json_object_set_string_member (node_object, "plugin", plugin_name);
                                   
    const gchar *name = ufo_task_node_get_unique_name (node);
    g_assert (name != NULL);
    json_object_set_string_member (node_object, "name", name);

    prop_node = json_gobject_serialize (G_OBJECT (node));
    json_object_set_member (node_object, "properties", prop_node);
    json_array_add_object_element (array, node_object);
}

static JsonObject *
json_object_from_ufo_node (UfoNode *node)
{
    JsonObject *object;

    object = json_object_new ();
    const gchar *unique_name = ufo_task_node_get_unique_name (UFO_TASK_NODE (node));
    json_object_set_string_member (object, "name", unique_name);
    return object;
}

static void
ufo_task_graph_dispose (GObject *object)
{
    UfoTaskGraphPrivate *priv;
    GList *nodes;

    priv = UFO_TASK_GRAPH_GET_PRIVATE (object);

    if (priv->manager != NULL) {
        g_object_unref (priv->manager);
        priv->manager = NULL;
    }

    g_list_foreach (priv->remote_tasks, (GFunc) g_object_unref, NULL);
    g_list_free (priv->remote_tasks);
    priv->remote_tasks = NULL;

    nodes = g_hash_table_get_values (priv->json_nodes);
    g_list_foreach (nodes, (GFunc) g_object_unref, NULL);
    g_list_free (nodes);

    G_OBJECT_CLASS (ufo_task_graph_parent_class)->dispose (object);
}

static void
ufo_task_graph_finalize (GObject *object)
{
    UfoTaskGraphPrivate *priv;

    priv = UFO_TASK_GRAPH_GET_PRIVATE (object);

    g_hash_table_destroy (priv->json_nodes);
    g_hash_table_destroy (priv->prop_sets);

    G_OBJECT_CLASS (ufo_task_graph_parent_class)->finalize (object);
}

static void
ufo_task_graph_class_init (UfoTaskGraphClass *klass)
{
    GObjectClass *oclass;

    oclass = G_OBJECT_CLASS (klass);
    oclass->dispose = ufo_task_graph_dispose;
    oclass->finalize = ufo_task_graph_finalize;

    g_type_class_add_private(klass, sizeof(UfoTaskGraphPrivate));
}

static void
ufo_task_graph_init (UfoTaskGraph *self)
{
    UfoTaskGraphPrivate *priv;
    self->priv = priv = UFO_TASK_GRAPH_GET_PRIVATE (self);

    priv->manager = NULL;
    priv->remote_tasks = NULL;
    priv->json_nodes = g_hash_table_new_full (g_str_hash, g_str_equal,
                                              g_free, NULL);

    priv->prop_sets = g_hash_table_new_full (g_str_hash, g_str_equal,
                                             g_free, (GDestroyNotify) json_object_unref);
    priv->index = 0;
    priv->total = 1;
}<|MERGE_RESOLUTION|>--- conflicted
+++ resolved
@@ -694,10 +694,6 @@
 
     plugin_name = json_object_get_string_member (object, "plugin");
     plugin = ufo_plugin_manager_get_task (priv->manager, plugin_name, &tmp_error);
-<<<<<<< HEAD
-    ufo_task_node_set_plugin_name (plugin, plugin_name);
-=======
->>>>>>> 8af5b5a2
 
     if (tmp_error != NULL) {
         g_propagate_error (error, tmp_error);
